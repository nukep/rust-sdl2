--- conflicted
+++ resolved
@@ -1013,11 +1013,7 @@
         let mut events = Vec::with_capacity(max_amount as usize);
 
         let result = {
-<<<<<<< HEAD
-            let events_ptr = events[..].as_mut_ptr();
-=======
             let events_ptr = events.as_mut_ptr();
->>>>>>> 30923490
 
             ll::SDL_PeepEvents(
                 events_ptr,
