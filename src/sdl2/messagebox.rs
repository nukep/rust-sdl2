--- conflicted
+++ resolved
@@ -32,15 +32,7 @@
     let result = unsafe {
         title.with_c_str(|title_cstr| {
             message.with_c_str(|message_cstr| {
-<<<<<<< HEAD
-                let raw_window = match window {
-                    Some(ref window) => window.raw(),
-                    None => ptr::null()
-                };
-                ll::SDL_ShowSimpleMessageBox(flags.bits(), title_cstr, message_cstr, raw_window)
-=======
                 ll::SDL_ShowSimpleMessageBox(flags.bits(), title_cstr, message_cstr, window.map_or(ptr::null(), |win| win.raw()))
->>>>>>> a002b748
             })
         })
     } == 0;
