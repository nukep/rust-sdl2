--- conflicted
+++ resolved
@@ -1,9 +1,5 @@
-<<<<<<< HEAD
 use std::ffi::{CStr, CString};
-=======
-use std::ffi::{c_str_to_bytes, CString};
 use std::marker::{NoCopy, PhantomData};
->>>>>>> a353fdef
 
 use sys::sdl as ll;
 use event::EventPump;
